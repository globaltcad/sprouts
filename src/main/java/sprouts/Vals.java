--- conflicted
+++ resolved
@@ -1,8 +1,6 @@
 package sprouts;
 
-import org.jspecify.annotations.NonNull;
 import org.jspecify.annotations.Nullable;
-import sprouts.impl.AbstractVariables;
 import sprouts.impl.Sprouts;
 
 import java.util.*;
@@ -25,11 +23,7 @@
  *
  * @param <T> The type of the properties.
  */
-<<<<<<< HEAD
-public interface Vals<T> extends Iterable<T>, Observable {
-=======
 public interface Vals<T extends @Nullable Object> extends Iterable<T>, Observable {
->>>>>>> 8b6da9bf
 
     /**
      *  Create a new empty {@link Vals} instance.
@@ -38,6 +32,7 @@
      * @return A new empty {@link Vals} instance.
      */
     static <T> Vals<T> of( Class<T> type ) {
+        Objects.requireNonNull(type);
         return Sprouts.factory().valsOf( type );
     }
 
@@ -49,7 +44,9 @@
      * @return A new {@link Vals} instance.
      */
     @SuppressWarnings("unchecked")
-    static <T> Vals<T> of( Class<T> type, Val<T> @NonNull... vars ) {
+    static <T> Vals<T> of( Class<T> type, Val<T>... vars ) {
+        Objects.requireNonNull(type);
+        Objects.requireNonNull(vars);
         return Sprouts.factory().valsOf( type, vars );
     }
 
@@ -61,7 +58,9 @@
      * @return A new {@link Vals} instance.
      */
     @SuppressWarnings("unchecked")
-    static <T> Vals<T> of( Val<T> first, Val<T> @NonNull... rest ) {
+    static <T> Vals<T> of( Val<T> first, Val<T>... rest ) {
+        Objects.requireNonNull(first);
+        Objects.requireNonNull(rest);
         return Sprouts.factory().valsOf( first, rest );
     }
 
@@ -73,7 +72,7 @@
      * @return A new {@link Vals} instance.
      */
     @SuppressWarnings("unchecked")
-    static <T> Vals<T> of( T first, T @NonNull... rest ) {
+    static <T> Vals<T> of( T first, T... rest ) {
         return Sprouts.factory().valsOf( first, rest );
     }
 
@@ -86,10 +85,14 @@
      *  @return A new {@link Vals} instance.
      */
     static <T> Vals<T> of( Class<T> type, Iterable<Val<T>> properties ) {
+        Objects.requireNonNull(type);
+        Objects.requireNonNull(properties);
         return Sprouts.factory().valsOf( type, properties );
     }
 
     static <T> Vals<T> of( Class<T> type, Vals<T> vals ) {
+        Objects.requireNonNull(type);
+        Objects.requireNonNull(vals);
         return Sprouts.factory().valsOf( type, vals );
     }
 
@@ -100,10 +103,7 @@
      * @return A new {@link Vals} instance.
      */
     static <T> Vals<@Nullable T> ofNullable( Class<T> type ) {
-<<<<<<< HEAD
-=======
-        Objects.requireNonNull(type);
->>>>>>> 8b6da9bf
+        Objects.requireNonNull(type);
         return Sprouts.factory().valsOfNullable( type );
     }
 
@@ -115,12 +115,8 @@
      * @return A new {@link Vals} instance.
      */
     @SuppressWarnings("unchecked")
-<<<<<<< HEAD
-    static <T> Vals<@Nullable T> ofNullable( Class<T> type, Val<@Nullable T> @NonNull... vals ) {
-=======
     static <T> Vals<@Nullable T> ofNullable( Class<T> type, Val<@Nullable T>... vals ) {
         Objects.requireNonNull(type);
->>>>>>> 8b6da9bf
         return Sprouts.factory().valsOfNullable( type, vals );
     }
 
@@ -132,13 +128,8 @@
      * @return A new {@link Vals} instance.
      */
     @SuppressWarnings("unchecked")
-<<<<<<< HEAD
-    static <T> Vals<@Nullable T> ofNullable( Class<T> type, @Nullable T @NonNull... items ) {
-        Objects.requireNonNull(items);
-=======
     static <T> Vals<@Nullable T> ofNullable( Class<T> type, @Nullable T... items ) {
         Objects.requireNonNull(type);
->>>>>>> 8b6da9bf
         return Sprouts.factory().valsOfNullable( type, items );
     }
 
@@ -150,17 +141,9 @@
      * @return A new {@link Vals} instance.
      */
     @SuppressWarnings("unchecked")
-<<<<<<< HEAD
-    static <T> Vals<@Nullable T> ofNullable( Val<T> first, Val<@Nullable T> @NonNull... rest ) {
-=======
     static <T extends @Nullable Object> Vals<@Nullable T> ofNullable( Val<T> first, Val<T>... rest ) {
         Objects.requireNonNull(first);
->>>>>>> 8b6da9bf
         return Sprouts.factory().valsOfNullable( first, rest );
-    }
-
-    static <T> Vals<@Nullable T> ofNullable(Class<T> type, Vals<@Nullable T> vals) {
-        return Sprouts.factory().valsOfNullable( type, vals );
     }
 
 
@@ -227,27 +210,26 @@
      *  The property at the given index.
      * @param index The index of the property.
      * @return The property at the given index.
-     * @throws IndexOutOfBoundsException If the given index is out of bounds.
-     */
-    Val<@Nullable T> at( int index );
-
-    /**
-     * Exposes the first property in the list of properties.
-     * If there is no first property, an exception will be thrown.
+     */
+    Val<T> at( int index );
+
+    /**
+     *  Exposes the first property in the list of properties.
+     *  If there is no first property, an exception will be thrown.
      *
      * @return The first property in the list of properties.
      * @throws NoSuchElementException If the list is empty.
      */
-    Val<@Nullable T> first();
-
-    /**
-     * Exposes the last property in the list of properties.
-     * If there is no last property, an exception will be thrown.
+    Val<T> first();
+
+    /**
+     *  Exposes the last property in the list of properties.
+     *  If there is no last property, an exception will be thrown.
      *
      * @return The last property in the list of properties.
      * @throws NoSuchElementException If the list is empty.
      */
-    Val<@Nullable T> last();
+    Val<T> last();
 
     /**
      *  The boolean flag that indicates if the list of properties is empty,
@@ -284,9 +266,10 @@
      * @param value The value to search for.
      * @return The index of the property that wraps the given value, or -1 if not found.
      */
-    default int indexOf( @Nullable T value ) {
+    default int indexOf( @Nullable T value )
+    {
         int index = 0;
-        for ( @Nullable T v : this ) {
+        for ( T v : this ) {
             if ( Val.equals(v,value) ) return index;
             index++;
         }
@@ -304,7 +287,7 @@
      * @param value The property to search for in this list.
      * @return The index of the given property in this list, or -1 if not found.
      */
-    default int indexOf( Val<@Nullable T> value ) { return indexOf(value.orElseNull()); }
+    default int indexOf( Val<T> value ) { return indexOf(value.orElseNull()); }
 
     /**
      *  Check if the value of the supplied property is wrapped by any of the properties in this list.
@@ -313,7 +296,7 @@
      * @param value The value property to search for.
      * @return True if the given property is in this list.
      */
-    default boolean contains( Val<@Nullable T> value ) { return contains(value.orElseNull()); }
+    default boolean contains( Val<T> value ) { return contains(value.orElseNull()); }
 
     /**
      *  Check for equality between this list of properties and another list of properties.
@@ -324,12 +307,7 @@
      * @param other The other list of properties.
      * @return True if the two lists of properties are equal.
      */
-<<<<<<< HEAD
-    default boolean is( Vals<@Nullable T> other )
-    {
-=======
     default boolean is( Vals<@Nullable T> other ) {
->>>>>>> 8b6da9bf
         if ( size() != other.size() ) return false;
         for ( int i = 0; i < size(); i++ )
             if ( !this.at(i).is(other.at(i)) ) return false;
@@ -343,20 +321,20 @@
      * @param action The action to perform when the list of properties is shown (which is called when its state changes).
      * @return This list of properties.
      */
-    Vals<@Nullable T> onChange( Action<ValsDelegate<@Nullable T>> action );
+    Vals<T> onChange( Action<ValsDelegate<T>> action );
 
     /**
      *  Similar to {@link Var#fireChange(Channel)} but for a list of properties.
      * @return This list of properties to allow chaining.
      */
-    Vals<@Nullable T> fireChange();
+    Vals<T> fireChange();
 
     /**
      *  Use this for mapping a list of properties to another list of properties.
      * @param mapper The mapper function.
      * @return A new list of properties.
      */
-    Vals<@Nullable T> map( Function<@Nullable T, @Nullable T> mapper );
+    Vals<T> map( Function<T,T> mapper );
 
     /**
      *  Use this for mapping a list of properties to another list of properties.
@@ -365,11 +343,7 @@
      * @param <U> The type of the items in the new list of properties.
      * @return A new list of properties.
      */
-<<<<<<< HEAD
-    <U> Vals<@Nullable U> mapTo( Class<U> type, Function< @Nullable T, @Nullable U> mapper );
-=======
     <U extends @Nullable Object> Vals<U> mapTo( Class<U> type, Function<T,U> mapper );
->>>>>>> 8b6da9bf
 
     /**
      *  Turns this list of properties into a stream of items
@@ -378,7 +352,7 @@
      *
      * @return A stream of the items in this list of properties.
      */
-    default Stream<@Nullable T> stream() { return StreamSupport.stream(spliterator(), false); }
+    default Stream<T> stream() { return StreamSupport.stream(spliterator(), false); }
 
     /**
      *  Converts this list of properties to a JDK {@link List} of items
@@ -387,7 +361,7 @@
      *
      * @return An immutable list of the items in this list of properties.
      */
-    default List<@Nullable T> toList() { return Collections.unmodifiableList(stream().collect(Collectors.toList())); }
+    default List<T> toList() { return Collections.unmodifiableList(stream().collect(Collectors.toList())); }
 
     /**
      *  Converts this list of properties to a JDK {@link List} of properties
@@ -396,7 +370,11 @@
      *
      * @return An immutable {@link List} of properties in this {@link Vals} instance.
      */
-    List<Val<@Nullable T>> toValList();
+    default List<Val<T>> toValList() {
+        return Collections.unmodifiableList(
+                stream().map( v -> v == null ? Val.ofNullable(type(), null) : Val.of(v) ).collect(Collectors.toList())
+            );
+    }
 
     /**
      *  Takes all the items in this list of properties and turns
@@ -404,7 +382,7 @@
      *
      * @return An immutable set of the items in this list of properties.
      */
-    default Set<@Nullable T> toSet() { return Collections.unmodifiableSet(stream().collect(Collectors.toSet())); }
+    default Set<T> toSet() { return Collections.unmodifiableSet(stream().collect(Collectors.toSet())); }
 
     /**
      *  A list of properties may be turned into a map of items where the keys are the ids of the properties
@@ -416,10 +394,10 @@
      * @return An immutable map where the keys are the ids of the properties in this list,
      *         and the values are the items of the properties.
      */
-    default Map<String, @Nullable T> toMap() {
-        Map<String, @Nullable T> map = new HashMap<>();
+    default Map<String,T> toMap() {
+        Map<String,T> map = new HashMap<>();
         for ( int i = 0; i < size(); i++ ) {
-            Val<@Nullable T> val = at(i);
+            Val<T> val = at(i);
             map.put( val.id(), val.orElseNull() );
         }
         return Collections.unmodifiableMap(map);
@@ -435,10 +413,10 @@
      * @return An immutable map where the keys are the ids of the properties in this list,
      *         and the values are the properties themselves.
      */
-    default Map<String, Val<@Nullable T>> toValMap() {
-        Map<String, Val<@Nullable T>> map = new HashMap<>();
+    default Map<String,Val<T>> toValMap() {
+        Map<String,Val<T>> map = new HashMap<>();
         for ( int i = 0; i < size(); i++ ) {
-            Val<@Nullable T> val = at(i);
+            Val<T> val = at(i);
             map.put( val.id(), val );
         }
         return Collections.unmodifiableMap(map);
@@ -449,21 +427,21 @@
      *  @param predicate The predicate to check.
      *  @return True if any of the properties in this list of properties match the given predicate.
      */
-    default boolean any( Predicate<Val<@Nullable T>> predicate ) { return toValList().stream().anyMatch( predicate ); }
+    default boolean any( Predicate<Val<T>> predicate ) { return toValList().stream().anyMatch( predicate ); }
 
     /**
      *  Check if all the properties in this list match the given predicate.
      *  @param predicate The predicate to check.
      *  @return True if all the properties in this list of properties match the given predicate.
      */
-    default boolean all( Predicate<Val<@Nullable T>> predicate ) { return toValList().stream().allMatch( predicate ); }
+    default boolean all( Predicate<Val<T>> predicate ) { return toValList().stream().allMatch( predicate ); }
 
     /**
      *  Check if none of the properties in this list match the given predicate.
      *  @param predicate The predicate to check.
      *  @return True if none of the properties in this list of properties match the given predicate.
      */
-    default boolean none( Predicate<Val<@Nullable T>> predicate ) { return toValList().stream().noneMatch( predicate ); }
+    default boolean none( Predicate<Val<T>> predicate ) { return toValList().stream().noneMatch( predicate ); }
 
     /**
      *  Check if any of the properties in this list is empty.
