--- conflicted
+++ resolved
@@ -25,19 +25,11 @@
 
 	<T> Val<T> valOf( Val<T> toBeCopied );
 
-<<<<<<< HEAD
-	<T> Val<@Nullable T> valOfNullable( Val<@Nullable T> toBeCopied );
-
-	<T> Val<T> valOf( Val<T> first, Val<T> second, BiFunction<T, T, T> combiner );
-
-	<T> Val<@Nullable T> valOfNullable( Val<@Nullable T> first, Val<@Nullable T> second, BiFunction<@Nullable T, @Nullable T, @Nullable T> combiner );
-=======
 	<T extends @Nullable Object> Val<@Nullable T> valOfNullable( Val<T> toBeCopied );
 
 	<T> Val<T> valOf( Val<T> first, Val<T> second, BiFunction<T, T, T> combiner );
 
 	<T extends @Nullable Object> Val<@Nullable T> valOfNullable( Val<T> first, Val<T> second, BiFunction<T, T, T> combiner );
->>>>>>> 8b6da9bf
 
 
 	<T> Var<@Nullable T> varOfNullable( Class<T> type, @Nullable T item );
@@ -98,13 +90,9 @@
 
 	@SuppressWarnings("unchecked")
 	<T> Vars<@Nullable T> varsOfNullable( Var<@Nullable T> first, Var<@Nullable T>... rest );
-<<<<<<< HEAD
-=======
 
 	<T> Vars<@Nullable T> varsOfNullable(Class<T> type, Iterable<Var<@Nullable T>> vars);
->>>>>>> 8b6da9bf
 
-	<T> Vals<@Nullable T> valsOfNullable(Class<T> type, Vals<@Nullable T> vals);
 
 	<V> Result<V> resultOf( Class<V> type );
 
