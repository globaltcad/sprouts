--- conflicted
+++ resolved
@@ -126,11 +126,7 @@
         return AbstractVariable.of( first, second, combiner );
     }
 
-<<<<<<< HEAD
-    @Override public <T> Val<@Nullable T> valOfNullable(Val<@Nullable T> first, Val<@Nullable T> second, BiFunction<@Nullable T, @Nullable T, @Nullable T> combiner ) {
-=======
     @Override public <T extends @Nullable Object> Val<@Nullable T> valOfNullable(Val<T> first, Val<T> second, BiFunction<T, T, T> combiner ) {
->>>>>>> 8b6da9bf
         Objects.requireNonNull(first);
         Objects.requireNonNull(second);
         Objects.requireNonNull(combiner);
@@ -207,14 +203,9 @@
     }
 
     @Override
-<<<<<<< HEAD
-    public <T> Vals<@Nullable T> valsOfNullable(Class<T> type, Vals<@Nullable T> vals) {
-        return AbstractVariables.ofNullable( true, type, vals );
-=======
     public <T> Vars<T> varsOfNullable(Class<T> type, Iterable<Var<T>> vars) {
         Var<@Nullable T>[] varsArray = (Var<@Nullable T>[]) StreamSupport.stream(vars.spliterator(), false).toArray(Var[]::new);
         return varsOfNullable(type,  varsArray);
->>>>>>> 8b6da9bf
     }
 
 
