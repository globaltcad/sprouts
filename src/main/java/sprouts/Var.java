package sprouts;

import sprouts.impl.AbstractVariable;

import java.util.Optional;
import java.util.function.Function;

/**
 * 	A mutable wrapper for an item which can be observed for changes
 * 	using {@link Action}s registered through the {@link #onChange(Channel, Action)} method,
 * 	where the {@link Channel} is used to distinguish between changes from
 * 	different sources (usually application layers like the view model or the view).
 * 	<p>
 * 	The {@link Channel} constant passed to {@link #onChange(Channel, Action)} ensures that the
 * 	corresponding {@link Action} callback is only invoked when the
 * 	{@link #fireChange(Channel)} method or the {@link Var#set(Channel, Object)}
 *  method is invoked with the same {@link Channel}.
 *  Usually you will use the {@link From} constants to distinguish between
 *  important application layers using the {@link From#VIEW_MODEL} or {@link From#VIEW} channels.
 * <p>
 * 	Note that {@link Var#set(Object)} method defaults to the {@link From#VIEW_MODEL} channel,
 * 	which is intended to be used for state changes as part of your core business logic.
 *  <p>
 * 	So for example if you have a {@link Var} which represents the username
 * 	of a form, in your UI you can register a callback using {@link #onChange(Channel, Action)}
 * 	using the channel {@link From#VIEW_MODEL} which
 * 	will update the UI accordingly when {@link #set(Object)} is called inside you view model.
 * 	On the other hand, when the UI changes the property through the {@code #set(From.View, object)}
 * 	method, all {@link #onChange(Channel, Action)} with the channel {@link From#VIEW} listeners
 * 	will be notified. <br>
 * 	Consider the following example property in your view model:
 * 	<pre>{@code
 * 	    // A username property with a validation action:
 * 		private final Var<String> username = Var.of("").onChange(From.VIEW v -> validateUser(v) );
 * 	}</pre>
 * 	And the following SwingTree example UI:
 * 	<pre>{@code
 * 	    UI.textField()
 * 	    .peek( tf -> vm.getUsername().onChange(From.VIEW_MODEL t -> tf.setText(t.get()) ) )
 * 	    .onKeyRelease( e -> vm.getUsername().act( ta.getText() ) );
 * 	}</pre>
 * 	Your view will automatically update the text field with the item of the property
 * 	and inside your view model you can also update the item of the property
 * 	to be shown in the UI:
 * 	<pre>{@code
 * 	    // Initially empty username:
 * 		username.set( "" ) // triggers 'fire(From.VIEW_MODEL)'
 * 	}</pre>
 * 	<p>
<<<<<<< HEAD
 * 	Note that the name of this class is short for "variable". This name was deliberately chosen because
 * 	it is short, concise and yet clearly conveys the same meaning as other names used to model this
 * 	kind of pattern, like "property", "observable object", "observable value", "observable property", etc.
 *  Using the names {@link Var} and {@link Val} also allows for the distinction between
 *  mutable and immutable properties without having to resort to prefixes like "mutable" or "immutable"
 *  as part of a type that is supposed to be used everywhere in your code.
=======
 * 	If you no longer need to observe a property, you can use the {@link #unsubscribe(Subscriber)}
 * 	method to remove all {@link Action}s (which are also {@link Subscriber}s) registered
 * 	through {@link #onChange(Channel, Action)}.
>>>>>>> 772f68a6
 * 	<p>
 * 	<b>Please take a look at the <a href="https://globaltcad.github.io/sprouts/">living sprouts documentation</a>
 * 	where you can browse a large collection of examples demonstrating how to use the API of this class.</b>
 *
 * @param <T> The type of the wrapped item.
 */
public interface Var<T> extends Val<T>
{
	/**
	 *  Use this factory method to create a new {@link Var} instance
	 *  whose item may or may not be null. <br>
	 *  {@link Var} instances returned by this method will also report {@code true}
	 *  for {@link #allowsNull()}.
	 *  <p>
	 *  <b>Example:</b>
	 *  <pre>{@code
	 *      Var.ofNullable(String.class, null);
	 *  }</pre>
	 *  <p>
	 * @param type The type of the item wrapped by the property.
	 *             This is not only used to check if the item is of the correct type,
	 *             but also so that the property knows its type, even if the
	 * 	           item is null.
	 * @param item The initial item of the property, which may be null.
	 * @param <T> The type of the wrapped item.
	 * @return A new {@link Var} instance.
	 */
	static <T> Var<T> ofNullable( Class<T> type, T item ) {
		return AbstractVariable.ofNullable( false, type, item );
	}

	/**
	 *  A more concise version of {@link #ofNullable(Class, Object)}
	 *  which is equivalent to {@code Var.ofNullable(type, null)}. <br>
	 *  The {@link Var} instances returned by this factory method, are nullable, which
	 *  means their {@link #allowsNull()} method will always yield {@code true}
	 *  and they will not throw an {@link IllegalArgumentException} when
	 *  {@link #set(Object)} is called with a null item.
	 *
	 * @param type The type of the item wrapped by the property.
	 * @return A new {@link Var} instance.
	 * @param <T> The type of the wrapped item.
	 */
	static <T> Var<T> ofNull( Class<T> type ) {
		return AbstractVariable.ofNullable( false, type, null );
	}

	/**
	 * 	This factory method returns a {@code Var} describing the given non-{@code null}
	 * 	item similar to {@link Optional#of(Object)}, but specifically
	 * 	designed to be used for MVVM. <br>
	 * 	{@link Var} instances returned by this method will report {@code false}
	 * 	for {@link #allowsNull()}, because <b>the item is guaranteed to be non-null</b>.
	 *
	 * @param item The initial item of the property which must not be null.
	 * @param <T> The type of the item held by the {@link Var}!
	 * @return A new {@link Var} instance wrapping the given item.
	 * @throws IllegalArgumentException If the given item is null.
	 */
	static <T> Var<T> of( T item ) { return AbstractVariable.of( false, item ); }

	/**
	 * 	This factory method returns a {@code Var} describing the given non-{@code null}
	 * 	item similar to {@link Optional#of(Object)} and its type which
	 * 	may also be a super type of the supplied item. <br>
	 * 	{@link Var} instances returned by this method will report {@code false}
	 * 	for {@link #allowsNull()}, because <b>the item is guaranteed to be non-null</b>.
	 *
	 * @param type The type of the item wrapped by the property, or a super type of it.
	 * @param item The initial item of the property which must not be null.
	 * @param <T> The type of the item held by the {@link Var}!
	 * @param <V> The type of the item which is wrapped by the returned {@link Var}!
	 * @return A new {@link Var} instance wrapping the given item.
	 * @throws IllegalArgumentException If the given item is null.
	 */
	static <T, V extends T> Var<T> of( Class<T> type, V item ) { return AbstractVariable.of( false, type, item ); }

	/**
	 *  This method provides the ability to modify the state of the wrapper
	 *  from the view model channel (see {@link From#VIEW_MODEL}).
	 *  It might have several effects depending on the implementation.
	 *
	 * @param newItem The new item which ought to replace the old one.
	 * @return This very wrapper instance, in order to enable method chaining.
	 */
	default Var<T> set( T newItem ) {
		return this.set(DEFAULT_CHANNEL, newItem);
	}

	/**
	 *  This method provides the ability to modify the state of the wrapper
	 *  from a custom channel of your choice, usually one of the channels
	 *  defined in {@link From}.
	 *  It might have several effects depending on the implementation.
	 *
	 * @param channel The channel from which the item is set.
	 * @param newItem The new item which ought to replace the old one.
	 * @return This very wrapper instance, in order to enable method chaining.
	 */
	Var<T> set( Channel channel, T newItem );

	/**
	 *  Use this method to create a new property with an id.
	 *  This id is used to identify the property in the UI
	 *  or as a key in a map, which is useful when converting your
	 *  view model to a JSON object, or similar formats.
	 *
	 * @param id The id of the property.
	 * @return A new {@link Var} instance with the given id.
	 */
	@Override Var<T> withId( String id );

	/**
	 * {@inheritDoc}
	 */
	@Override Var<T> onChange( Channel channel, Action<Val<T>> action );

	/**
	 *  Essentially the same as {@link Optional#map(Function)}. but with a {@link Val} as return type.
	 *
	 * @param mapper the mapping function to apply to an item, if present
	 * @return the result of applying an {@code Optional}-bearing mapping
	 */
	@Override default Var<T> map( java.util.function.Function<T, T> mapper ) {
		if ( !isPresent() )
			return Var.ofNullable( type(), null );

		T newValue = mapper.apply( orElseNull() );
		if ( newValue == null )
			return Var.ofNullable( type(), null );

		return Var.of( newValue );
	}

	/**
	 * @param type The type of the item returned from the mapping function
	 * @param mapper the mapping function to apply to an item, if present
	 * @return the result of applying an {@code Optional}-bearing mapping
	 * @param <U> The type of the item returned from the mapping function
	 */
	@Override default <U> Var<U> mapTo( Class<U> type, java.util.function.Function<T, U> mapper ) {
		if ( !isPresent() )
			return Var.ofNullable( type, null );

		U newValue = mapper.apply( orElseNull() );
		if ( newValue == null )
			return Var.ofNullable( type, null );
		return Var.of( newValue );
	}

}<|MERGE_RESOLUTION|>--- conflicted
+++ resolved
@@ -47,18 +47,16 @@
  * 		username.set( "" ) // triggers 'fire(From.VIEW_MODEL)'
  * 	}</pre>
  * 	<p>
-<<<<<<< HEAD
+ * 	If you no longer need to observe a property, you can use the {@link #unsubscribe(Subscriber)}
+ * 	method to remove all {@link Action}s (which are also {@link Subscriber}s) registered
+ * 	through {@link #onChange(Channel, Action)}.
+ * 	<p>
  * 	Note that the name of this class is short for "variable". This name was deliberately chosen because
  * 	it is short, concise and yet clearly conveys the same meaning as other names used to model this
  * 	kind of pattern, like "property", "observable object", "observable value", "observable property", etc.
  *  Using the names {@link Var} and {@link Val} also allows for the distinction between
  *  mutable and immutable properties without having to resort to prefixes like "mutable" or "immutable"
  *  as part of a type that is supposed to be used everywhere in your code.
-=======
- * 	If you no longer need to observe a property, you can use the {@link #unsubscribe(Subscriber)}
- * 	method to remove all {@link Action}s (which are also {@link Subscriber}s) registered
- * 	through {@link #onChange(Channel, Action)}.
->>>>>>> 772f68a6
  * 	<p>
  * 	<b>Please take a look at the <a href="https://globaltcad.github.io/sprouts/">living sprouts documentation</a>
  * 	where you can browse a large collection of examples demonstrating how to use the API of this class.</b>
