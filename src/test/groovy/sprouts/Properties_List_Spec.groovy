package sprouts

import spock.lang.Narrative
import spock.lang.Specification
import spock.lang.Subject
import spock.lang.Title

import java.util.function.Consumer

@Title("Lists of Properties")
@Narrative('''

    Just like properties you can create lists of properties
    and then bind them to UI components.
    They are a powerful tool to model the state 
    as well as business logic of your UI without actually depending on it.
    This is especially useful for testing your UIs logic.
    This specification shows how to use the various
    methods exposed by the property lists classes, 
    namely "Vals" (immutable) and "Vars" (mutable).
    
''')
@Subject([Vals, Vars])
class Properties_List_Spec extends Specification
{

    def 'Multiple properties can be modelled through the "Vars" and "Vals" classes.'()
    {
        given : 'A "Vars" class with two properties.'
            var vars = Vars.of("Apple", "Banana")
        and : 'A "Vals" class with two properties.'
            var vals = Vals.of("Cherry", "Date")
        expect : 'Both the "Vars" and "Vals" have two properties.'
            vars.size() == 2
            vars.at(0).get() == "Apple"
            vars.at(1).get() == "Banana"
            vals.size() == 2
            vals.at(0).get() == "Cherry"
            vals.at(1).get() == "Date"
        and : 'You can also use the "First" and "last" methods.'
            vars.first().get() == "Apple"
            vars.last().get() == "Banana"
            vals.first().get() == "Cherry"
            vals.last().get() == "Date"
        and : 'They also have the correct type.'
            vars.type() == String
            vals.type() == String

        and : 'The `Vals` class has no methods for mutation, it is read only (basically a tuple).'
            Vals.metaClass.getMethods().findAll{ it.name == "set" }.size() == 0
            Vals.metaClass.getMethods().findAll{ it.name == "add" }.size() == 0
            Vals.metaClass.getMethods().findAll{ it.name == "remove" }.size() == 0
        and : 'Both property lists are not empty'
            !vars.isEmpty() && vars.isNotEmpty()
            !vals.isEmpty() && vals.isNotEmpty()
        and : 'Both property lists are iterable'
            vars.each{ it }
            vals.each{ it }

        when : 'We change the state of the "Vars" properties.'
            vars.at(0).set("Apricot")
            vars.at(1).set("Blueberry")
        then : 'The "Vars" properties have changed.'
            vars.at(0).get() == "Apricot"
            vars.at(1).get() == "Blueberry"

        when : 'We use the "aetAt" method to change the state of the "Vars" properties.'
            vars.setAt(0, "Tim")
            vars.setAt(1, "Tom")
        then : 'The "Vars" properties have changed.'
            vars.at(0).get() == "Tim"
            vars.at(1).get() == "Tom"
    }

    def 'You can remove n leading or trailing entries from a property list.'()
    {
        reportInfo """
            A very common use case is to remove the first or last entry from a list.
            Not only can you do this with the "removeFirst()" and "removeLast()" methods,
            but you can also remove n entries from the start or end of the list
            through the "removeFirst(int)" and "removeLast(int)" methods.
        """
        given : 'A "Vars" class with six properties.'
            var vars = Vars.of("Racoon", "Squirrel", "Turtle", "Piglet", "Rooster", "Rabbit")
        expect : 'The "Vars" class has six properties.'
            vars.size() == 6
        when : 'We remove the first entry from the list.'
            vars.removeFirst()
        then : 'The "Vars" class has five properties.'
            vars.size() == 5
        and : 'The first entry has been removed.'
            vars.at(0).get() == "Squirrel"
        when : 'We remove the last entry from the list.'
            vars.removeLast()
        then : 'The "Vars" class has four properties.'
            vars.size() == 4
        and : 'The last entry has been removed.'
            vars.at(3).get() == "Rooster"
        when : 'We remove the first two entries from the list.'
            vars.removeFirst(2)
        then : 'The "Vars" class has two properties.'
            vars.size() == 2
        and : 'The first two entries have been removed.'
            vars.at(0).get() == "Piglet"
            vars.at(1).get() == "Rooster"
        when : 'We remove the last two entries from the list.'
            vars.removeLast(2)
        then : 'The "Vars" class has no properties.'
            vars.size() == 0
    }

    def 'The properties of one property list can be added to another property list.'()
    {
        reportInfo """
            The properties of one property list can be added to another property list.
            This is useful when you want to combine two property lists into one.
        """
        given : 'A "Vars" class with three properties.'
            var vars1 = Vars.of("Racoon", "Squirrel", "Turtle")
        and : 'A "Vars" class with three properties.'
            var vars2 = Vars.of("Piglet", "Rooster", "Rabbit")
        expect : 'The "Vars" classes have three properties.'
            vars1.size() == 3
            vars2.size() == 3
        when : 'We add the properties of the second "Vars" class to the first "Vars" class.'
            vars1.addAll(vars2)
        then : 'The "Vars" class has six properties.'
            vars1.size() == 6
        and : 'The properties of the second "Vars" class have been added to the first "Vars" class.'
            vars1.at(0).get() == "Racoon"
            vars1.at(1).get() == "Squirrel"
            vars1.at(2).get() == "Turtle"
            vars1.at(3).get() == "Piglet"
            vars1.at(4).get() == "Rooster"
            vars1.at(5).get() == "Rabbit"
    }

    def 'The "Vars" is a list of properties which can grow and shrink.'()
    {
        given : 'A "Vars" class with two properties.'
            var vars = Vars.of("Kachori", "Dal Biji")
        expect : 'The "Vars" class has two properties.'
            vars.size() == 2
            vars.at(0).get() == "Kachori"
            vars.at(1).get() == "Dal Biji"
        when : 'We add a new property to the "Vars" class.'
            vars.add("Chapati")
        then : 'The "Vars" class has three properties.'
            vars.size() == 3
            vars.at(0).get() == "Kachori"
            vars.at(1).get() == "Dal Biji"
            vars.at(2).get() == "Chapati"
        when : 'We remove a property from the "Vars" class.'
            vars.remove("Dal Biji")
        then : 'The "Vars" class has two properties.'
            vars.size() == 2
            vars.at(0).get() == "Kachori"
            vars.at(1).get() == "Chapati"
    }

    def 'Both the "Vars" and immutable "Vals" types can be used for functional programming.'()
    {
        given : 'A "Vars" class with two properties.'
            var vars = Vars.of("Kachori", "Dal Biji")
        and : 'A "Vals" class with two properties.'
            var vals = Vals.of("Chapati", "Papad")

        when : 'We use the "map" method to transform all the properties.'
            var mappedVars = vars.map{ it.toUpperCase() }
            var mappedVals = vals.map{ it.toUpperCase() }
        then : 'The properties have been transformed.'
            mappedVars.at(0).get() == "KACHORI"
            mappedVars.at(1).get() == "DAL BIJI"
            mappedVals.at(0).get() == "CHAPATI"
            mappedVals.at(1).get() == "PAPAD"
    }

    def 'Map a "Vals" instance from one type of properties to another.'()
    {
        given : 'A "Vals" class with two properties.'
            var vals = Vals.of("Chapati", "Papad")
        when : 'We use the "mapTo" method to transform all the properties.'
            var mappedVals = vals.mapTo(Integer, { it.length() })
        then : 'The properties have been transformed.'
            mappedVals.at(0).get() == 7
            mappedVals.at(1).get() == 5
    }


    def 'Map a "Vars" instance from one type of properties to another.'()
    {
        given : 'A "Vars" class with two properties.'
            var vars = Vars.of("Kachori", "Dal Biji")
        when : 'We use the "mapTo" method to transform all the properties.'
            var mappedVars = vars.mapTo(Integer, { it.length() })
        then : 'The properties have been transformed.'
            mappedVars.at(0).get() == 7
            mappedVars.at(1).get() == 8
    }

    def 'You can create the "Vars"/"Vals" property lists from property instances.'()
    {
        given : 'A "Vars" class with two properties.'
            var vars = Vars.of(Var.of("Chana"), Var.of("Dal"))
        and : 'A "Vals" class with two properties.'
            var vals = Vals.of(Val.of("Chapati"), Val.of("Papad"))
        expect : 'The "Vars" class has two properties.'
            vars.size() == 2
            vars.at(0).get() == "Chana"
            vars.at(1).get() == "Dal"
        and : 'The "Vals" class has two properties.'
            vals.size() == 2
            vals.at(0).get() == "Chapati"
            vals.at(1).get() == "Papad"
    }

    def 'Just like a regular "Var" property you can register change listeners on "Vars".'()
    {
        given : 'A "Vars" class with two properties.'
            var vars = Vars.of(42, 73)
        and : 'A list where we are going to record changes.'
            var changes = []
        and : 'Now we register a "show" listener on the "Vars" class.'
            vars.onChange{ changes << it.index() }

        when : 'We modify the property in various ways...'
            vars.addAt(1, 1)
            vars.setAt(0, 2)
            vars.removeAt(1)
            vars.add(3)

        then : 'The "show" listener has been called four times.'
            changes.size() == 4
        and : 'The "show" listener has been called with the correct indices.'
            changes == [1, 0, 1, 2]
    }

    def 'The display action of a property or list of properties will not be afterit was removed'()
    {
        given : 'A single property and list of two properties.'
            var prop = Var.of(7)
            var list = Vars.of(42, 73)
        and : 'A list where we are going to record changes.'
            var changes = []
        and:
            Action<Val<Integer>> action1 = it -> { changes << "Something happened to the property." }
            Action<Val<Integer>> action2 = it -> { changes << "Something happened to the list." }
        and : 'Now we register change listeners on both objects.'
            prop.onChange(From.VIEW_MODEL, action1)
            list.onChange(action2)

        when : 'We modify the properties in various ways...'
            prop.set(42)
            list.add(1)
            list.removeAt(1)
            list.setAt(0, 2)
            list.addAt(1, 3)
            list.remove(3)

        then : 'The listeners will have been called 6 times.'
            changes.size() == 6

        when : 'We remove the property and list.'
            prop.unsubscribe(action1)
            list.unsubscribe(action2)
        and : 'We do some more unique modifications...'
            prop.set(73)
            list.add(4)
            list.removeAt(1)
            list.setAt(0, 3)
            list.addAt(1, 4)
            list.remove(4)

        then : 'No additional changes have been recorded.'
            changes.size() == 6
    }

    def 'The listeners registered in property lists will be informed what type of modification occurred.'()
    {
        given : 'A "Vars" class with two properties.'
            var vars = Vars.of(42, 73)
        and : 'A list where we are going to record changes.'
            var changes = []
        and : 'Now we register a change action listener on the `Vars` class.'
            vars.onChange{ changes << it.changeType() }

        when : 'We modify the property in various ways...'
            vars.addAt(1, 1)
            vars.setAt(0, 2)
            vars.removeAt(1)
            vars.add(3)

        then : 'The change listener has been called four times.'
            changes.size() == 4
        and : 'The change listener has been called with the correct indices.'
            changes == [Change.ADD, Change.SET, Change.REMOVE, Change.ADD]
    }

    def 'Lists of properties can be sorted based on their natural order through the `sort` method.'()
    {
        given : 'A "Vars" class with two properties.'
            var vars = Vars.of(42, 73)
        when : 'We sort the list.'
            vars.sort()
        then : 'The properties have been sorted.'
            vars.at(0).get() == 42
            vars.at(1).get() == 73
    }

    def 'Lists of properties can be sorted using a custom comparator through the `sort` method.'()
    {
        given : 'A "Vars" class with two properties.'
            var vars = Vars.of(42, 73)
        when : 'We sort the list.'
            vars.sort((Comparator<Integer>) { a, b -> b - a })
        then : 'The properties have been sorted.'
            vars.at(0).get() == 73
            vars.at(1).get() == 42
    }

    def 'Change listeners registered on a property list will be called when the list is sorted.'()
    {
        given : 'A "Vars" list with two properties.'
            var vars = Vars.of(42, 73)
        and : 'A regular list where we are going to record changes.'
            var changes = []
        and : 'Now we register a "show" change listener on the properties.'
            vars.onChange({ changes << it.changeType() })

        when : 'We sort the list.'
            vars.sort()

        then : 'The listener has been called once.'
            changes.size() == 1
        and : 'It reports the correct type of change/mutation.'
            changes == [Change.SORT]
    }

    def 'You can create a "Vars" list from a regular List of properties.'()
    {
        given : 'A `List` of properties.'
            var list = [Var.of(42), Var.of(73)]
        when : 'We create a `Vars` list from the `List`.'
            var vars = Vars.of(Integer, list)
        then : 'The `Vars` list has the same properties.'
            vars.at(0).get() == 42
            vars.at(1).get() == 73
    }

    def 'A list of properties can be turned into lists, sets or maps using various convenience methods.'()
    {
        reportInfo """
            The "Vals" class has a number of convenience methods for turning the list of properties into
            immutable lists, sets or maps. 
            These methods make property lists more compatible with the rest of the Java ecosystem.
        """
        given : 'A "Vars" class with 4 properties that have unique ids.'
            var vars = Vars.of(
                                                Var.of(42).withId("a"),
                                                Var.of(73).withId("b"),
                                                Var.of(1).withId("c"),
                                                Var.of(2).withId("d")
                                            )
        when : 'We turn the list of properties into different collection types...'
            var list = vars.toList()
            var set = vars.toSet()
            var map = vars.toMap()
            var valMap = vars.toValMap()
        then : 'The collections have the correct size and values.'
            list.size() == 4
            set.size() == 4
            map.size() == 4
            valMap.size() == 4
            list == [42, 73, 1, 2]
            set == [42, 73, 1, 2] as Set
            map == ["a": 42, "b": 73, "c": 1, "d": 2]
            valMap == ["a": Val.of(42), "b": Val.of(73), "c": Val.of(1), "d": Val.of(2)]
        and : 'All of these collections are of the correct type.'
            list instanceof List
            set instanceof Set
            map instanceof Map
            valMap instanceof Map
    }

    def 'A list of properties can be turned into an immutable "Vals" list using the "toVals" method.'()
    {
        given : 'A "Vars" class with 4 properties that have unique ids.'
            var vars = Vars.of(
                                                Var.of("ukraine"),
                                                Var.of("belgium"),
                                                Var.of("france")
                                            )
        when : 'We turn the list of properties into an immutable "Vals" list.'
            var vals = vars.toVals()
        then : 'The "Vals" list has the correct size and values.'
            vals.size() == 3
            vals == Vals.of(Val.of("ukraine"), Val.of("belgium"), Val.of("france"))
    }

    def 'The "makeDistinct" method on a mutable list of properties modifies the list in-place.'()
    {
        reportInfo """
            The `makeDistinct` method makes sure that there are only unique values in the Vals list.
            It does this by removing all duplicates from the list.
            This is especially useful when you use the properties to model 
            combo box or radio button selections.
            This modification will be reported to all "show" listeners,
            which are usually used to update the UI.
        """
        given : 'A "Vars" class with 4 properties that have unique ids.'
            var vars = Vars.of(
                                                Var.of(3.1415f),
                                                Var.of(2.7182f),
                                                Var.of(3.1415f),
                                                Var.of(1.6180f)
                                            )
        and : 'We register a listener which will record changes for us.'
            var changes = []
            vars.onChange({ changes << it.changeType() })

        when : 'We call the "makeDistinct" method.'
            vars.makeDistinct()
        then : 'The list has been modified in-place.'
            vars.size() == 3
            vars == Vars.of(Var.of(3.1415f), Var.of(2.7182f), Var.of(1.6180f))
        and : 'The "show" listeners have been called.'
            changes == [Change.DISTINCT]
    }

    def 'Leading and trailing items can be popped off a property list.'()
    {
        reportInfo """
            Methods with a "pop" prefix allow you to remove and then get the removed properties from a property list.
            This is useful when you want to remove a property from a list and then use it in some other way.
            In this feature we will look at the "popFirst" and "popLast" methods.
        """
        given : 'A "Vars" instance having 12 properties.'
            var vars = Vars.of(-42, 666, 1, -16, 8, 73, -9, 0, 42, 1, 2, 8)
        when : 'We pop the first and last property from the list.'
            var first = vars.popFirst()
            var last = vars.popLast()
        then : 'The first and last properties have been removed from the list.'
            vars == Vars.of(666, 1, -16, 8, 73, -9, 0, 42, 1, 2)
        and : 'We removed properties have the correct values.'
            first.get() == -42
            last.get() == 8

        when : 'We pop the first and last 2 properties from the list.'
            var first2 = vars.popFirst(2)
            var last2 = vars.popLast(2)
        then : 'The first and last 2 properties have been removed from the list.'
            vars == Vars.of(-16, 8, 73, -9, 0, 42)
        and : 'We removed properties have the correct values.'
            first2 == Vars.of(666, 1)
            last2 == Vars.of(1, 2)
    }

    def 'The "popAt" method return the removed property.'()
    {
        reportInfo """
            The "popAt" method removes the property at the given index and returns it.
            If the index is out of bounds, an exception is thrown.
        """
        given : 'A "Vars" instance having a few properties.'
            var vars = Vars.of("seitan", "tofu", "tempeh", "mock duck")
        when : 'We pop the property at index 2.'
            var popped = vars.popAt(2)
        then : 'The property at index 2 has been removed from the list.'
            vars == Vars.of("seitan", "tofu", "mock duck")
        and : 'The removed property has the correct value.'
            popped.get() == "tempeh"
    }

    def 'Use "removeOrThrow" to to guarantee the removal of a property.'()
    {
        reportInfo """
            The "removeOrThrow" method removes the given property from the list.
            If the property is not in the list, an exception is thrown.
        """
        given : 'A "Vars" instance having a few properties.'
            var vars = Vars.of("poha", "idli", "dosa", "upma")
        when : 'We remove the property at index 2.'
            vars.removeOrThrow("dosa")
        then : 'No exception is thrown.'
            noExceptionThrown()
        and : 'The property at index 2 has been removed from the list.'
            vars == Vars.of("poha", "idli", "upma")

        when : 'We try to remove a property that is not in the list.'
            vars.removeOrThrow("dosa")
        then : 'An exception is thrown.'
            thrown(NoSuchElementException)
    }

    def 'Properties can be removed from a property list using a predicate.'()
    {
        reportInfo """
            The "removeIf" method removes all properties from the list that match the given predicate.
            The method returns the original list to allow for chaining.
        """
        given : 'A "Vars" instance having a few properties.'
            var vars = Vars.of("poha", "idli", "dosa", "upma", "poori")
        when : 'We remove all properties that start with "p".'
            vars.removeIf({ it.get().startsWith("p") })
        then : 'The properties that start with "p" have been removed from the list.'
            vars == Vars.of("idli", "dosa", "upma")
    }

    def 'Properties can be popped off a property list using a predicate.'()
    {
        reportInfo """
            The "popIf" method removes all properties from the list that match the given predicate.
            The method returns a list of the removed properties.
        """
        given : 'A "Vars" instance having a few properties.'
            var vars = Vars.of("poha", "idli", "dosa", "upma", "poori")
        when : 'We remove all properties that start with "p".'
            var popped = vars.popIf({ it.get().startsWith("p") })
        then : 'The properties that start with "p" have been removed from the list.'
            vars == Vars.of("idli", "dosa", "upma")
        and : 'The removed properties have the correct values.'
            popped == Vars.of("poha", "poori")
    }

    def 'Items can be popped off a property list using a predicate.'()
    {
        reportInfo """
            The "popIfItem" method removes all items from the list that match the given predicate.
            The method returns a list of the removed properties.
        """
        given : 'A "Vars" instance having a few properties.'
            var vars = Vars.of("poha", "idli", "dosa", "upma", "poori")
        when : 'We remove all properties that start with "p".'
            var popped = vars.popIfItem({ it.startsWith("p") })
        then : 'The properties that start with "p" have been removed from the list.'
            vars == Vars.of("idli", "dosa", "upma")
        and : 'The removed properties have the correct values.'
            popped == Vars.of("poha", "poori")
    }

    def 'Items can be removed from a property list using a predicate.'()
    {
        reportInfo """
            The "removeIfItem" method removes all items from the list that match the given predicate.
            The method returns the original list to allow for chaining.
        """
        given : 'A "Vars" instance having a few properties.'
            var vars = Vars.of("poha", "idli", "dosa", "upma", "poori")
        when : 'We remove all properties that start with "p".'
            vars.removeIfItem({ it.startsWith("p") })
        then : 'The properties that start with "p" have been removed from the list.'
            vars == Vars.of("idli", "dosa", "upma")
    }

    def 'Using "addAll" to add multiple things to a property list will only trigger the change listeners once!'()
    {
        reportInfo """
            The "addAll" method adds all the given properties to the list.
            The method returns the original list to allow for method chaining.
            Although the method adds multiple properties, causing multiple changes to the list,
            it will only trigger the change listeners once.
        """
        given : 'A "Vars" instance having a few properties.'
            var vars = Vars.of("poha", "idli", "dosa", "upma", "poori")
        and : 'A change listener that counts the number of changes.'
            var changeCount = 0
            vars.onChange { changeCount++ }
        when : 'We add multiple properties to the list.'
            vars.addAll("vada", "samosa", "pakora")
        then : 'The properties have been added to the list.'
            vars == Vars.of("poha", "idli", "dosa", "upma", "poori", "vada", "samosa", "pakora")
        and : 'The change listener has only been triggered once.'
            changeCount == 1
    }

    def 'Checkout these cool one liners!'()
    {
        reportInfo """
             The "Vars" class has a nice API with many useful methods whose
             usage can be demonstrated in a single line of code.
             Let's have a look at some of them.
        """
        expect :
            Vars.of(0.1f, 0.2f, 0.3f).removeAll(0.1f, 0.3f) == Vars.of(0.2f)
            Vars.of(3, 4, 5).removeFirst() == Vars.of(4, 5)
            Vars.of(3, 4, 5).removeLast() == Vars.of(3, 4)
            Vars.of(3, 4, 5).popFirst() == Var.of(3)
            Vars.of(3, 4, 5).popLast() == Var.of(5)
            Vars.of(1, 2, 3, 4, 5, 6, 7).removeLast(4) == Vars.of(1, 2, 3)
            Vars.of(1, 2, 3, 4, 5, 6, 7).removeFirst(4) == Vars.of(5, 6, 7)
            Vars.of(1, 2, 3, 4, 5, 6, 7).popLast(4) == Vars.of(4, 5, 6, 7)
            Vars.of(1, 2, 3, 4, 5, 6, 7).popFirst(4) == Vars.of(1, 2, 3, 4)
            Vars.of(1, 2, 3, 4, 5, 6, 7).removeAt(2) == Vars.of(1, 2, 4, 5, 6, 7)
            Vars.of(1, 2, 3, 4, 5, 6, 7).popAt(2) == Var.of(3)
            Vars.of(1, 2, 3, 4, 5).removeIf({ it.get() % 2 == 0 }) == Vars.of(1, 3, 5)
            Vars.of(1, 2, 3, 4, 5).popIf({ it.get() % 2 == 0 }) == Vars.of(2, 4)
            Vars.of(1, 2, 3, 4, 5).removeIfItem({ it % 2 == 0 }) == Vars.of(1, 3, 5)
            Vars.of(1, 2, 3, 4, 5).popIfItem({ it % 2 == 0 }) == Vars.of(2, 4)
            Vars.of("a", "b", "c").addAll("d", "e", "f") == Vars.of("a", "b", "c", "d", "e", "f")
            Vars.of("x", "y").addAll(Vars.of("z")) == Vars.of("x", "y", "z")
            Vars.of("x", "y").addAll(Vars.of("z", "a", "b")) == Vars.of("x", "y", "z", "a", "b")
            Vars.of(1, 2, 3, 4, 5).retainAll(1, 0, 3, 5, 42) == Vars.of(1, 3, 5)
            Vars.of(1, 2, 3, 4, 5).retainAll(Vars.of(1, 0, 3, 5, 42)) == Vars.of(1, 3, 5)

    }

    def 'Various kinds of methods that mutate a property list will only trigger an "onChange" event once, even if multiple items are affected.'(
        Consumer<Vars<Integer>> mutator
    ) {
        reportInfo """
            The purpose of the "onChange" event is to notify listeners that the list has changed.
            Typically, a listener will update the UI to reflect the new state of the list.
            However, if many items are changed at once, it is wasteful to update the UI multiple times.
            Therefore, the "onChange" event is only triggered once, even if multiple items are changed.
        """
        given : 'A "Vars" instance having a few properties.'
            var vars = Vars.of(1, 2, 3, 4, 5, 6, 7, 8, 9, 10)
        and : 'A change listener that counts the number of changes.'
            var changeCount = 0
            vars.onChange { changeCount++ }
        when : 'We mutate the list using the given mutator.'
            mutator.accept(vars)
        then : 'The change listener has only been triggered once.'
            changeCount == 1
        where :
            mutator << [
                { it.removeFirst() },
                { it.removeLast() },
                { it.popFirst() },
                { it.popLast() },
                { it.removeLast(4) },
                { it.removeFirst(4) },
                { it.popLast(4) },
                { it.popFirst(4) },
                { it.removeAt(2) },
                { it.popAt(2) },
                { it.removeIf({ it.get() % 2 == 0 }) },
                { it.popIf({ it.get() % 2 == 0 }) },
                { it.removeIfItem({ it % 2 == 0 }) },
                { it.popIfItem({ it % 2 == 0 }) },
                { it.addAll(14, 25, 8) },
                { it.addAll(Vars.of(42)) },
                { it.addAll(Vars.of(-1, -2, -3)) },
                { it.removeAll(4, 5, 6) },
                { it.removeAll(Vars.of(7)) },
                { it.removeAll(Vars.of(8, 9, 10)) },
                { it.retainAll(1, 2, 3) },
                { it.retainAll(Vars.of(1)) },
                { it.retainAll(Vars.of(2, 3)) },
                { it.clear() },
                { it.revert() }
            ]
    }

    def 'The "retainAll" method does not trigger an "onChange" event if the list is not changed.'() {
        given : 'A "Vars" instance having a few properties.'
            var vars = Vars.of(1, 2, 3, 4, 5, 6, 7, 8, 9, 10)
        and : 'A change listener that counts the number of changes.'
            var changeCount = 0
            vars.onChange { changeCount++ }
        when : 'We call "retainAll" with a list that contains all items.'
            vars.retainAll(1, 2, 3, 4, 5, 6, 7, 8, 9, 10)
        then : 'The change listener has not been triggered.'
            changeCount == 0
    }

    def 'The "Vals" and "Vars" instances have descriptive String representations.'()
    {
        expect : 'The "Vals" instance has a descriptive String representation.'
            Vals.of(1, 2, 3).toString() == 'Vals<Integer>[1, 2, 3]'
        and : 'The "Vars" instance has a descriptive String representation.'
            Vars.of(1, 2, 3).toString() == 'Vars<Integer>[1, 2, 3]'
    }

    def 'Use "anyEmpty" to check if any of the properties are empty.'() {
        given : 'A "Vars" instance having a few properties.'
            var vars = Vars.ofNullable(String, "a", "b", "c")
        expect : 'The "anyEmpty" method returns false if none of the properties are empty.'
            !vars.anyEmpty()
        when : 'We set one of the properties to null.'
            vars.at(1).set(null)
        then : 'The "anyEmpty" method returns true if any of the properties are empty.'
            vars.anyEmpty()
    }

    def 'Use "none" to check if none of the properties match the given predicate.'() {
        given : 'A "Vars" instance having a few properties.'
            var vars = Vars.ofNullable(Integer, 1, 2, 3, 4, 5)
        expect : 'The "none" method returns false if any of the properties match the given predicate.'
            !vars.none({ it.get() % 2 == 0 })
        when : 'We set one of the properties to null.'
            vars.at(1).set(null)
        then : 'The "none" method returns true if none of the properties match the given predicate.'
            vars.none({ it.isNot(null) && it.get() == 2 })
    }

    def 'The `indexOf` method returns the index of the first occurrence of the given property.'() {
        given : 'A "Vars" instance having a few properties.'
            var vars = Vars.of("a", "b", "c", "d", "e")
        expect : 'The `indexOf` method returns the index of the first occurrence of the given property.'
            vars.indexOf("c") == 2
        when : 'We set one of the properties to null.'
            vars.at(1).set("")
        then : 'The `indexOf` method returns -1 if the property is not in the list.'
            vars.indexOf("b") == -1
            vars.indexOf("") == 1
        when : 'We create a list of nullable properties and set one of the properties to null.'
            vars = Vars.ofNullable(String, "a", "b", "c", "d", "e")
            vars.at(1).set(null)
        then : 'The `indexOf` method returns the index of the first occurrence of the given property.'
            vars.indexOf("c") == 2
            vars.indexOf(null) == 1
    }

    def 'You can easily create an empty "Vals" list.'() {
        reportInfo """
            A common use case for empty lists and nullable empty lists is inside the change delegate.
            A delegate holds information about the change, such as the `newValues` and `oldValues`.
            These can also be empty. For example, when a property is removed from the list, the newVals list is empty. 
        """
        given : 'A "Vals" and a nullable "Vals" instance with no properties.'
            var vals = Vals.of(String.class)
            var valsNullable = Vals.ofNullable(String.class)
        expect : 'The `size` method returns 0 and the `isEmpty` method returns true.'
            vals.size() == 0
            valsNullable.size() == 0
            vals.isEmpty()
            valsNullable.isEmpty()
        and : 'The `type` methods of the empty lists still return the correct type, even though they are empty.'
            vals.type() == String.class
            valsNullable.type() == String.class
    }

    def 'The change delegate contains information about changes made to a "Vars" list by adding properties.'() {
        reportInfo """
            When you add a property to a "Vars" list, the change delegate contains information about the change.
            The `newValues` of the delegate contains the added property, and the `oldValues` is always an empty list.
        """
        given : 'A "Vars" instance having a few properties.'
            var vars = Vars.of("a", "d", "e")
        and : 'We register a listener that will record the last change for us.'
            var change = null
            vars.onChange({ change = it })
        when : 'We add a property to the list with the `add` method.'
            vars.add("f")
        then : 'The `newValues` of the change delegate should be a property list with the added property.'
            change.newValues().size() == 1
            change.newValues().at(0).get() == "f"
        and : 'The `oldValues` of the change should be an empty property list.'
            change.oldValues().isEmpty()
        and : 'The `index` of the change points to the added property.'
            change.index() == 3
        when : 'We add a property to the list using the `add` method.'
            vars.add(Var.of("g"))
        then : 'The `newValues` should contain the added property.'
            change.newValues().size() == 1
            change.newValues().at(0).get() == "g"
        and : 'The `oldValues` method should be an empty list.'
            change.oldValues().isEmpty()
        and : 'The `index` of the change points to the added property.'
            change.index() == 4
        when : 'We add a property to the list using the `addAt` method.'
            vars.addAt(1, "b")
        then : 'The `newValues` should contain the added property.'
            change.newValues().size() == 1
            change.newValues().at(0).get() == "b"
        and : 'The `oldValues` method should be an empty list.'
            change.oldValues().isEmpty()
        and : 'The `index` of the change points to the added property.'
            change.index() == 1
        when : 'We add a property to the list using the `add` method.'
            vars.addAt(2, Var.of("c"))
        then : 'The `newValues` should contain the added property.'
            change.newValues().size() == 1
            change.newValues().at(0).get() == "c"
        and : 'The `oldValues` method should be an empty list.'
            change.oldValues().isEmpty()
        and : 'The `index` of the change points to the added property.'
            change.index() == 2
    }

    def 'The change delegate contains information about changes made to a "Vars" list by removing properties.'() {
        reportInfo """
            When you remove a property from a "Vars" list, the change delegate contains information about the change.
            The `newValues` of the delegate is always an empty list, and the `oldValues` contains the removed property.
        """
        given : 'A "Vars" instance having a few properties.'
            var vars = Vars.of("a", "b", "c", "d", "e", "f", "g", "h")
        and : 'We register a listener that will record the last change for us.'
            var change = null
            vars.onChange({ change = it })
        when : 'We remove the last property of the list with the `removeLast` method.'
            vars.removeLast()
        then : 'The `newValues` of the change delegate should be an empty property list.'
            change.newValues().isEmpty()
        and : 'The `oldValues` of the change delegate should be a property list with the removed property.'
            change.oldValues().size() == 1
            change.oldValues().at(0).get() == "h"
        and : 'The `index` of the change points to the position of the removed property.'
            change.index() == 7
        when : 'We remove the second property of the list with the `removeAt` method.'
            vars.removeAt(1)
        then : 'The `newValues` should be an empty property list.'
            change.newValues().isEmpty()
        and : 'The `oldValues` should contain the removed property.'
            change.oldValues().size() == 1
            change.oldValues().at(0).get() == "b"
        and : 'The `index` of the change points to the position of the removed property.'
            change.index() == 1
        when : 'We remove the first property with the `removeFirst` method.'
            vars.removeFirst()
        then : 'The `newValues` should be an empty property list.'
            change.newValues().isEmpty()
        and : 'The `oldValues` should contain the removed property.'
            change.oldValues().size() == 1
            change.oldValues().at(0).get() == "a"
        and : 'The `index` of the change points to the position of the removed property.'
            change.index() == 0
        when : 'We remove a property with the `remove` method.'
            vars.remove("d")
        then : 'The `newValues` should be an empty property list.'
            change.newValues().isEmpty()
        and : 'The `oldValues` should contain the removed property.'
            change.oldValues().size() == 1
            change.oldValues().at(0).get() == "d"
        and : 'The `index` of the change points to the position of the removed property.'
            change.index() == 1
        when : 'We remove a property with the `remove` method.'
            vars.remove(Var.of("f"))
        then : 'The `newValues` should be an empty property list.'
            change.newValues().isEmpty()
        and : 'The `oldValues` should contain the removed property.'
            change.oldValues().size() == 1
            change.oldValues().at(0).get() == "f"
        and : 'The `index` of the change points to the position of the removed property.'
            change.index() == 2
    }

    def 'Properties created by adding values to a property list can be set to `null` if the list allows null properties.'()
    {
        given : 'A nullable "Vars" instance having a few properties.'
            var vars = Vars.ofNullable(String.class, "a", null, "c")
        expect : 'All properties in the property list are nullable.'
            vars.at(0).allowsNull()
            vars.at(1).allowsNull()
            vars.at(2).allowsNull()
        when : 'We add a empty property.'
            vars.add("x")
        then : 'The property list should contain the added property.'
            vars == Vars.ofNullable(String.class, "a", null, "c", "x")
        and : 'The added property should also be nullable.'
            vars.at(3).allowsNull()
        when : 'We can set the new added property to `null`.'
            vars.at(3).set(null)
        then : 'The added property should now be empty'
            vars.at(3).isEmpty()
            vars == Vars.ofNullable(String.class, "a", null, "c", null)
    }

    def 'Properties created by adding values to a property list cannot be set to `null` if the list does not allow null properties.'()
    {
        given : 'A "Vars" instance having a few properties.'
            var vars = Vars.of("a", "b", "x", "d")
        expect : 'All properties in the property list are not nullable.'
            !vars.at(0).allowsNull()
            !vars.at(1).allowsNull()
            !vars.at(2).allowsNull()
            !vars.at(3).allowsNull()
        when : 'We add a property.'
            vars.add("y")
        then : 'The property list should contain the added property.'
            vars == Vars.of("a", "b", "x", "d", "y")
        and : 'The added property should also be not nullable.'
            !vars.at(4).allowsNull()
    }

    def 'You can easily remove properties from a nullable "Vars" list that contains null properties.'() {
<<<<<<< HEAD
        reportInfo """
=======
        reportInfo """  
>>>>>>> 8b6da9bf
            A nullable "Vars" list is able to handle null values. So you can remove properties for such a nullable
            property list.
        """
        given: 'A nullable "Vals" instance with a few properties, including null properties.'
            var vars = Vars.ofNullable(String.class, "a", "b", "c", "d", null, "f", "g", "h", null, "j", "k", "l", "m", "n", "o")
        when: 'We remove a property with the `remove` method.'
            vars.remove("d")
        then: 'The property is removed from the property list.'
            vars == Vars.ofNullable(String.class, "a", "b", "c", null, "f", "g", "h", null, "j", "k", "l", "m", "n", "o")
        when: 'We remove a property with the `remove` method.'
            vars.remove(Var.of("m"))
        then: 'The property is removed from the property list.'
            vars == Vars.ofNullable(String.class, "a", "b", "c", null, "f", "g", "h", null, "j", "k", "l", "n", "o")
        when: 'We remove a property with the `removeAt` method.'
            vars.removeAt(1)
        then: 'The property is removed from the property list.'
            vars == Vars.ofNullable(String.class, "a", "c", null, "f", "g", "h", null, "j", "k", "l", "n", "o")
        when: 'We remove a property with the `removeFirst` method.'
            vars.removeFirst()
        then: 'The property is removed from the property list.'
            vars == Vars.ofNullable(String.class, "c", null, "f", "g", "h", null, "j", "k", "l", "n", "o")
        when: 'We remove a property with the `removeLast` method.'
            vars.removeLast()
        then: 'The property is removed from the property list.'
            vars == Vars.ofNullable(String.class, "c", null, "f", "g", "h", null, "j", "k", "l", "n")
        when: 'We remove multiple properties with the `removeAll` method.'
            vars.removeAll("d", "c", "f")
        then: 'The properties are removed from the property list.'
            vars == Vars.ofNullable(String.class, null, "g", "h", null, "j", "k", "l", "n")
        when: 'We remove multiple properties with the `removeFirst` method.'
            vars.removeFirst(2)
        then: 'The properties are removed from the property list.'
            vars == Vars.ofNullable(String.class, "h", null, "j", "k", "l", "n")
        when: 'We remove multiple properties with the `removeLast` method.'
            vars.removeLast(2)
        then: 'The properties are removed from the property list.'
            vars == Vars.ofNullable(String.class, "h", null, "j", "k")
    }

    def 'You can easily remove `null` properties from a nullable "Vars" list.'() {
<<<<<<< HEAD
        reportInfo """
=======
        reportInfo """  
>>>>>>> 8b6da9bf
            A nullable "Vars" list is able to handle `null` values. So you can remove `null` properties for such a
            nullable property list.
        """
        given: 'A nullable "Vals" instance with a few properties, including `null` properties.'
            var vars = Vars.ofNullable(String.class, "a", "b", "c", "d", null, null, "g", "h", null, "j", "k", null, "m", null, "o")
        when: 'We remove an empty (`null`) property with the `remove` method.'
            vars.remove((String) null)
        then: 'The `null` property is removed from the property list.'
            vars == Vars.ofNullable(String.class, "a", "b", "c", "d", null, "g", "h", null, "j", "k", null, "m", null, "o")
        when: 'We remove an empty (`null`) property with the `remove` method.'
            vars.remove(Var.ofNullable(String.class, null))
        then: 'The `null` property is removed from the property list.'
            vars == Vars.ofNullable(String.class, "a", "b", "c", "d", "g", "h", null, "j", "k", null, "m", null, "o")
        when: 'We remove an empty (`null`) property with the `removeAt` method.'
            vars.removeAt(9)
        then: 'The `null` property is removed from the property list.'
            vars == Vars.ofNullable(String.class, "a", "b", "c", "d", "g", "h", null, "j", "k", "m", null, "o")
        when: 'We remove a list of properties including a `null` property with the `removeAll` method.'
            vars.removeAll(null, "c", "d", "j")
        then: 'The `null` property is removed from the property list.'
            vars == Vars.ofNullable(String.class, "a", "b", "g", "h", "k", "m", "o")
    }

    def 'You can easily add properties to a nullable "Vars" list that contains null properties.'() {
<<<<<<< HEAD
        reportInfo """
=======
        reportInfo """  
>>>>>>> 8b6da9bf
            A nullable "Vars" list is able to handle null values. So you can add nullable properties or values to such a
            nullable property list.
        """
        given: 'A nullable "Vals" instance with a few properties, including null properties.'
            var vars = Vars.ofNullable(String.class, "a", null, "c")
        when: 'We add a value with the `add` method.'
            vars.add("d")
        then: 'The property is added to the property list.'
            vars == Vars.ofNullable(String.class, "a", null, "c", "d")
        when: 'We add a `null` value with the `add` method.'
            vars.add(null)
        then: 'The property is added to the property list.'
            vars == Vars.ofNullable(String.class, "a", null, "c", "d", null)
        when: 'We add a nullable property with the `add` method.'
            vars.add(Var.ofNullable(String.class, "f"))
        then: 'The property is added to the property list.'
            vars == Vars.ofNullable(String.class, "a", null, "c", "d", null, "f")
        when: 'We add a null property with the `add` method.'
            vars.add(Var.ofNull(String.class))
        then: 'The property is added to the property list.'
            vars == Vars.ofNullable(String.class, "a", null, "c", "d", null, "f", null)
        when: 'We add multiple values with the `addAll` method.'
            vars.addAll("h1", "h2", null)
        then: 'The properties are added to the property list.'
            vars == Vars.ofNullable(String.class, "a", null, "c", "d", null, "f", null, "h1", "h2", null)
        when: 'We add a "Vars" list with the `addAll` method.'
            vars.addAll(Vars.ofNullable(String.class, null, "i1", "i2"))
        then: 'The properties are added to the property list.'
            vars == Vars.ofNullable(String.class, "a", null, "c", "d", null, "f", null, "h1", "h2", null, null, "i1", "i2")
    }

<<<<<<< HEAD
=======
    def 'The change delegate contains information about changes made to a "Vars" list by adding a list of properties.'() {
        reportInfo """    
            When you add a list of properties to a "Vars" list, the change delegate contains information about the  
            change. The `newValues` of the delegate contains the added properties, and the `oldValues` is always an
            empty list.
        """
        given : 'A "Vars" instance having a few properties.'
            var vars = Vars.of("a", "d", "e")
        and : 'We register a listener that will record the last change for us.'
            var change = null
            vars.onChange({ change = it })
        when : 'We add a list of values to the list with the `addAll` method.'
            vars.addAll("f", "g")
        then : 'The `newValues` of the change delegate should be a property list with the added property.'
            change.newValues().size() == 2
            change.newValues() == Vals.of("f", "g")
        and : 'The `oldValues` of the change should be an empty property list.'
            change.oldValues().isEmpty()
        and : 'The `index` of the change points to the added properties.'
            change.index() == 3
        and : 'The `vals` should contain the added properties'
            change.vals() == Vals.of("a", "d", "e", "f", "g")
        when : 'We add properties list to the list using the `addAll` method.'
            vars.addAll(Vars.of("h", "i", "j"))
        then : 'The `newValues` should contain the added property.'
            change.newValues().size() == 3
            change.newValues() == Vals.of("h", "i", "j")
        and : 'The `oldValues` method should be an empty list.'
            change.oldValues().isEmpty()
        and : 'The `index` of the change points to the added properties.'
            change.index() == 5
        and : 'The `vals` should contain the added properties'
            change.vals() == Vals.of("a", "d", "e", "f", "g", "h", "i", "j")
        when : 'We add list of properties to the list using the `addAll` method.'
            vars.addAll(Arrays.asList("k", "l", "m", "n"))
        then : 'The `newValues` should contain the added property.'
            change.newValues().size() == 4
            change.newValues() == Vals.of("k", "l", "m", "n")
        and : 'The `oldValues` method should be an empty list.'
            change.oldValues().isEmpty()
        and : 'The `index` of the change points to the added properties.'
            change.index() == 8
        and : 'The `vals` should contain the added properties'
            change.vals() == Vals.of("a", "d", "e", "f", "g", "h", "i", "j", "k", "l", "m", "n")
    }

    def 'The change delegate contains information about changes made to a "Vars" list by removing a list of properties.'() {
        reportInfo """    
            When you remove multiple properties from a "Vars" list, the change delegate contains information about the  
            change. The `oldValues` of the delegate contains the removed properties, and the `newValues` is always an
            empty list.
        """
        given : 'A "Vars" instance having a few properties.'
            var vars = Vars.of("a", "d", "e", "f", "g", "h", "i", "j", "k", "l", "m", "n", "o", "k", "p", "f", "h", "l", "m", "n", "p")
        and : 'We register a listener that will record the last change for us.'
            var change = null
            vars.onChange({ change = it })
        when : 'We remove a list of values from the list with the `removeAll` method.'
            vars.removeAll("f", "g")
        then : 'The `oldValues` of the change delegate should be a property list with the removed properties.'
            change.oldValues().size() == 3
            change.oldValues() == Vals.of("f", "g", "f")
        and : 'The `newValues` of the change should be an empty property list.'
            change.newValues().isEmpty()
        and : 'The `index` of the change is `-1`.'
            change.index() == -1
        and : 'The `vals` should not contain the removed properties'
            change.vals() == Vals.of("a", "d", "e", "h", "i", "j", "k", "l", "m", "n", "o", "k", "p", "h", "l", "m", "n", "p")
        when : 'We remove a property list from the list with the `removeAll` method.'
            vars.removeAll(Vars.of("h", "i", "j"))
        then : 'The `oldValues` of the change delegate should be a property list with the removed properties.'
            change.oldValues().size() == 4
            change.oldValues() == Vals.of("h", "i", "j", "h")
        and : 'The `newValues` of the change should be an empty property list.'
            change.newValues().isEmpty()
        and : 'The `index` of the change is `-1`.'
            change.index() == -1
        and : 'The `vals` should not contain the removed properties'
            change.vals() == Vals.of("a", "d", "e", "k", "l", "m", "n", "o", "k", "p", "l", "m", "n", "p")
        when : 'Now we remove properties from the list based on a predicate with the `removeIf` method.'
            vars.removeIf(var -> "l" == var.orElseNull() || "m" == var.orElseNull())
        then : 'The `oldValues` of the change delegate should be a property list with the removed properties.'
            change.oldValues().size() == 4
            change.oldValues() == Vals.of("l", "m", "l", "m")
        and : 'The `newValues` of the change should be an empty property list.'
            change.newValues().isEmpty()
        and : 'The `index` of the change is `-1`.'
            change.index() == -1
        and : 'The `vals` should not contain the removed properties'
            change.vals() == Vals.of("a", "d", "e", "k", "n", "o", "k", "p", "n", "p")
        when : 'We can also remove properties from the list based on a predicate with the `popIf` method.'
            vars.popIf(var -> "e" == var.orElseNull() || "p" == var.orElseNull())
        then : 'The `oldValues` of the change delegate should be a property list with the removed properties.'
            change.oldValues().size() == 3
            change.oldValues() == Vals.of("e", "p", "p")
        and : 'The `newValues` of the change should be an empty property list.'
            change.newValues().isEmpty()
        and : 'The `index` of the change is `-1`.'
            change.index() == -1
        and : 'The `vals` should not contain the removed properties'
            change.vals() == Vals.of("a", "d", "k", "n", "o", "k", "n")
        when : 'We remove values from the list based on a predicate using the `removeIfItem` method.'
            vars.removeIfItem(v -> "a" == v || "n" == v)
        then : 'The `oldValues` of the change delegate should be a property list with the removed properties.'
            change.oldValues().size() == 3
            change.oldValues() == Vals.of("a", "n", "n")
        and : 'The `newValues` of the change should be an empty property list.'
            change.newValues().isEmpty()
        and : 'The `index` of the change is `-1`.'
            change.index() == -1
        and : 'The `vals` should not contain the removed properties'
            change.vals() == Vals.of("d", "k", "o", "k")
        when : 'We remove values from the list based on a predicate using the `popIfItem` method.'
            vars.popIfItem(v -> "d" == v || "k" == v)
        then : 'The `oldValues` of the change delegate should be a property list with the removed properties.'
            change.oldValues().size() == 3
            change.oldValues() == Vals.of("d", "k", "k")
        and : 'The `newValues` of the change should be an empty property list.'
            change.newValues().isEmpty()
        and : 'The `index` of the change is `-1`.'
            change.index() == -1
        and : 'The `vals` should not contain the removed properties'
            change.vals() == Vals.of("o")
    }

    def 'The change delegate contains information about changes made to a "Vars" list by removing a sequence of properties.'() {
        reportInfo """    
            When you remove a sequence of properties from a "Vars" list, the change delegate contains information about
            the change. The `oldValues` of the delegate contains the removed properties, and the `newValues` is always
            an empty list.
        """
        given : 'A "Vars" instance having a few properties.'
            var vars = Vars.of("a", "b", "c", "d", "e", "f", "g", "h", "i", "j", "k", "l", "m", "n", "o", "p", "q", "r", "s", "t", "u", "v", "w", "x", "y", "z")
        and : 'We register a listener that will record the last change for us.'
            var change = null
            vars.onChange({ change = it })
        when : 'We remove a sequence of values from the list with the `removeFirst` method.'
            vars.removeFirst(4)
        then : 'The `oldValues` of the change delegate should be a property list with the removed properties.'
            change.oldValues().size() == 4
            change.oldValues() == Vals.of("a", "b", "c", "d")
        and : 'The `newValues` of the change should be an empty property list.'
            change.newValues().isEmpty()
        and : 'The `index` of the change is the index of the first property removed.'
            change.index() == 0
        and : 'The `vals` should not contain the removed properties'
            change.vals() == Vars.of("e", "f", "g", "h", "i", "j", "k", "l", "m", "n", "o", "p", "q", "r", "s", "t", "u", "v", "w", "x", "y", "z")
        when : 'We remove a sequence of values from the list with the `removeLast` method.'
            vars.removeLast(5)
        then : 'The `oldValues` of the change delegate should be a property list with the removed properties.'
            change.oldValues().size() == 5
            change.oldValues() == Vals.of("v", "w", "x", "y", "z")
        and : 'The `newValues` of the change should be an empty property list.'
            change.newValues().isEmpty()
        and : 'The `index` of the change is the index of the first property removed.'
            change.index() == 17
        and : 'The `vals` should not contain the removed properties'
            change.vals() == Vars.of("e", "f", "g", "h", "i", "j", "k", "l", "m", "n", "o", "p", "q", "r", "s", "t", "u")
        when : 'We remove a sequence of values from the list with the `popFirst` method.'
            vars.popFirst(6)
        then : 'The `oldValues` of the change delegate should be a property list with the removed properties.'
            change.oldValues().size() == 6
            change.oldValues() == Vals.of("e", "f", "g", "h", "i", "j")
        and : 'The `newValues` of the change should be an empty property list.'
            change.newValues().isEmpty()
        and : 'The `index` of the change is the index of the first property removed.'
            change.index() == 0
        and : 'The `vals` should not contain the removed properties'
            change.vals() == Vars.of("k", "l", "m", "n", "o", "p", "q", "r", "s", "t", "u")
        when : 'We remove a sequence of values from the list with the `popLast` method.'
            vars.popLast(7)
        then : 'The `oldValues` of the change delegate should be a property list with the removed properties.'
            change.oldValues().size() == 7
            change.oldValues() == Vals.of("o", "p", "q", "r", "s", "t", "u")
        and : 'The `newValues` of the change should be an empty property list.'
            change.newValues().isEmpty()
        and : 'The `index` of the change is the index of the first property removed.'
            change.index() == 4
        and : 'The `vals` should not contain the removed properties'
            change.vals() == Vars.of("k", "l", "m", "n")
    }

    def 'The change delegate contains information about changes made to a "Vars" list by clearing the list.'() {
        reportInfo """    
            When you clear a "Vars" list, the change delegate contains information about the change. The `oldValues` of
            the delegate contains the removed properties, and the `newValues` is always an empty list.
        """
        given : 'A nullable and a non-nullable "Vars" instance with some properties.'
            var vars = Vars.of("a", "b", "c", "d")
            var varsNullable = Vars.ofNullable(String.class, "a", "b", null, "d")
        and : 'We register a listener that will record the last change for us.'
            var change = null
            vars.onChange({ change = it })
            var changeNullable = null
            varsNullable.onChange({ changeNullable = it })
        when : 'We remove all properties from the list with the `clear` method.'
            vars.clear()
        then : 'The `oldValues` of the change delegate should be a property list with the removed properties.'
            change.oldValues().size() == 4
            change.oldValues() == Vals.of("a", "b", "c", "d")
        and : 'The `newValues` of the change should be an empty property list.'
            change.newValues().isEmpty()
        and : 'The `index` of the change is the index of the first property removed.'
            change.index() == 0
        and : 'The `vals` should be an empty property list'
            change.vals().isEmpty()
        when : 'We remove all properties from the nullable list with the `clear` method.'
            varsNullable.clear()
        then : 'The `oldValues` of the change delegate should be a property list with the removed properties.'
            changeNullable.oldValues().size() == 4
            changeNullable.oldValues() == Vals.ofNullable(String.class, "a", "b", null, "d")
        and : 'The `newValues` of the change should be an empty property list.'
            changeNullable.newValues().isEmpty()
        and : 'The `index` of the change is the index of the first property removed.'
            changeNullable.index() == 0
        and : 'The `vals` should be an empty property list'
            changeNullable.vals().isEmpty()
    }

    def 'The change delegate contains information about changes made to a "Vars" list by removing a set of properties.'() {
        reportInfo """    
            When you remove a set of properties from a "Vars" list, the change delegate contains information about the
            change. The `oldValues` of the delegate contains the removed properties, and the `newValues` is always an
            empty list.
        """
        given : 'A "Vars" instance with some properties.'
            var vars = Vars.of("a", "b", "c", "d", "e", "f", "g", "h", "i", "j", "a", "b", "c", "d")
        and : 'We register a listener that will record the last change for us.'
            var change = null
            vars.onChange({ change = it })
        when : 'We use the `retainAll` method to remove all properties from the list that are not contained in a given list of properties.'
            vars.retainAll(Vars.of("d", "c", "f", "g", "h", "i", "j", "x"))
        then : 'The `oldValues` of the change delegate should be a property list with the removed properties.'
            change.oldValues().size() == 5
            change.oldValues() == Vals.of("a", "b", "e", "a", "b")
        and : 'The `newValues` of the change should be an empty property list.'
            change.newValues().isEmpty()
        and : 'The `index` of the change is `-1`.'
            change.index() == -1
        and : 'The `vals` should only contained the retained properties.'
            change.vals() == Vars.of("c", "d", "f", "g", "h", "i", "j", "c", "d")
        when : 'We use the `retainAll` method to remove all properties from the list that are not contained in a given list of values.'
            vars.retainAll("a", "g", "h", "i", "j")
        then : 'The `oldValues` of the change delegate should be a property list with the removed properties.'
            change.oldValues().size() == 5
            change.oldValues() == Vals.of("c", "d", "f", "c", "d")
        and : 'The `newValues` of the change should be an empty property list.'
            change.newValues().isEmpty()
        and : 'The `index` of the change is `-1`.'
            change.index() == -1
        and : 'The `vals` should only contained the retained properties.'
            change.vals() == Vars.of("g", "h", "i", "j")
        when : 'When the `retainAll` method is used and no property is removed.'
            change = null;
            vars.retainAll("a", "g", "h", "i", "j")
        then : 'No change event is triggered.'
            change == null
        when : 'When the `retainAll` method is used without matching properties.'
            vars.retainAll("x", "y", "z")
        then : 'The `oldValues` of the change delegate should be a property list with all removed properties.'
            change.oldValues().size() == 4
            change.oldValues() == Vals.of("g", "h", "i", "j")
        and : 'The `newValues` of the change should be an empty property list.'
            change.newValues().isEmpty()
        and : 'The `index` of the change is `-1`.'
            change.index() == -1
        and : 'The `vals` should be an empty property list'
            change.vals().isEmpty()
    }

    def 'The change delegate contains information about changes made to a nullable "Vars" list by removing a set of properties.'() {
        reportInfo """    
            When you remove a set of properties from a nullable "Vars" list, the change delegate contains information
            about the change. The `oldValues` of the delegate contains the removed properties, and the `newValues` is
            always an empty list.
        """
        given : 'A nullable "Vars" instance with some properties.'
            var vars1 = Vars.ofNullable(String.class, "a", "b", null, "d", null, null, "g", "h", "i", "j", "a", "b", "c", "d")
            var vars2 = Vars.ofNullable(String.class, "a", "b", null, "d", null, null, "g", "h", "i", "j", "a", "b", "c", "d")
        and : 'We register a listener that will record the last change for us.'
            var change = null
            vars1.onChange({ change = it })
            vars2.onChange({ change = it })
        when : 'We use the `retainAll` method to remove all properties from the list that are not contained in a given list of properties.'
            vars1.retainAll(Vars.ofNullable(String.class, "b", "d", "g", "h", "i", "j"))
        then : 'The `oldValues` of the change delegate should be a property list with the removed properties.'
            change.oldValues().size() == 6
            change.oldValues() == Vals.ofNullable(String.class, "a", null, null, null, "a", "c")
        and : 'The `newValues` of the change should be an empty property list.'
            change.newValues().isEmpty()
        and : 'The `index` of the change is `-1`.'
            change.index() == -1
        and : 'The `vals` should only contained the retained properties.'
            change.vals() == Vars.ofNullable(String.class, "b", "d", "g", "h", "i", "j", "b", "d")
        when : 'We use the `retainAll` method to remove all properties from the list that are not contained in a given list of properties.'
            vars2.retainAll(Vars.ofNullable(String.class, null, "a", "b", "d"))
        then : 'The `oldValues` of the change delegate should be a property list with the removed properties.'
            change.oldValues().size() == 5
            change.oldValues() == Vals.ofNullable(String.class, "g", "h", "i", "j", "c")
        and : 'The `newValues` of the change should be an empty property list.'
            change.newValues().isEmpty()
        and : 'The `index` of the change is `-1`.'
            change.index() == -1
        and : 'The `vals` should only contained the retained properties.'
            change.vals() == Vars.ofNullable(String.class, "a", "b", null, "d", null, null, "a", "b", "d")
    }

>>>>>>> 8b6da9bf
}<|MERGE_RESOLUTION|>--- conflicted
+++ resolved
@@ -875,11 +875,7 @@
     }
 
     def 'You can easily remove properties from a nullable "Vars" list that contains null properties.'() {
-<<<<<<< HEAD
-        reportInfo """
-=======
         reportInfo """  
->>>>>>> 8b6da9bf
             A nullable "Vars" list is able to handle null values. So you can remove properties for such a nullable
             property list.
         """
@@ -920,11 +916,7 @@
     }
 
     def 'You can easily remove `null` properties from a nullable "Vars" list.'() {
-<<<<<<< HEAD
-        reportInfo """
-=======
         reportInfo """  
->>>>>>> 8b6da9bf
             A nullable "Vars" list is able to handle `null` values. So you can remove `null` properties for such a
             nullable property list.
         """
@@ -949,11 +941,7 @@
     }
 
     def 'You can easily add properties to a nullable "Vars" list that contains null properties.'() {
-<<<<<<< HEAD
-        reportInfo """
-=======
         reportInfo """  
->>>>>>> 8b6da9bf
             A nullable "Vars" list is able to handle null values. So you can add nullable properties or values to such a
             nullable property list.
         """
@@ -985,8 +973,6 @@
             vars == Vars.ofNullable(String.class, "a", null, "c", "d", null, "f", null, "h1", "h2", null, null, "i1", "i2")
     }
 
-<<<<<<< HEAD
-=======
     def 'The change delegate contains information about changes made to a "Vars" list by adding a list of properties.'() {
         reportInfo """    
             When you add a list of properties to a "Vars" list, the change delegate contains information about the  
@@ -1294,5 +1280,4 @@
             change.vals() == Vars.ofNullable(String.class, "a", "b", null, "d", null, null, "a", "b", "d")
     }
 
->>>>>>> 8b6da9bf
 }