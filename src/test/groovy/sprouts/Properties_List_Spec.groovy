--- conflicted
+++ resolved
@@ -836,72 +836,6 @@
             change.index() == 2
     }
 
-<<<<<<< HEAD
-    def 'You can easily remove properties from a nullable "Vals" list that contains null properties.'() {
-        reportInfo """
-            A nullable "Vals" list is able to handle null values. So you can remove properties for such a nullable
-            property list.
-        """
-        given: 'A nullable "Vals" instance with a few properties, including null properties.'
-            var vars = Vars.ofNullable(String.class, "a", "b", "c", "d", null, "f", "g", "h", null, "j", "k", "l", "m", "n", "o")
-        when: 'We remove a property with the `remove` method.'
-            vars.remove("d")
-        then: 'The property is removed from the property list.'
-            vars == Vars.ofNullable(String.class, "a", "b", "c", null, "f", "g", "h", null, "j", "k", "l", "m", "n", "o")
-        when: 'We remove a property with the `remove` method.'
-            vars.remove(Var.of("m"))
-        then: 'The property is removed from the property list.'
-            vars == Vars.ofNullable(String.class, "a", "b", "c", null, "f", "g", "h", null, "j", "k", "l", "n", "o")
-        when: 'We remove a property with the `removeAt` method.'
-            vars.removeAt(1)
-        then: 'The property is removed from the property list.'
-            vars == Vars.ofNullable(String.class, "a", "c", null, "f", "g", "h", null, "j", "k", "l", "n", "o")
-        when: 'We remove a property with the `removeFirst` method.'
-            vars.removeFirst()
-        then: 'The property is removed from the property list.'
-            vars == Vars.ofNullable(String.class, "c", null, "f", "g", "h", null, "j", "k", "l", "n", "o")
-        when: 'We remove a property with the `removeLast` method.'
-            vars.removeLast()
-        then: 'The property is removed from the property list.'
-            vars == Vars.ofNullable(String.class, "c", null, "f", "g", "h", null, "j", "k", "l", "n")
-        when: 'We remove multiple properties with the `removeAll` method.'
-            vars.removeAll("d", "c", "f")
-        then: 'The properties are removed from the property list.'
-            vars == Vars.ofNullable(String.class, null, "g", "h", null, "j", "k", "l", "n")
-        when: 'We remove multiple properties with the `removeFirst` method.'
-            vars.removeFirst(2)
-        then: 'The properties are removed from the property list.'
-            vars == Vars.ofNullable(String.class, "h", null, "j", "k", "l", "n")
-        when: 'We remove multiple properties with the `removeLast` method.'
-            vars.removeLast(2)
-        then: 'The properties are removed from the property list.'
-            vars == Vars.ofNullable(String.class, "h", null, "j", "k")
-    }
-
-    def 'You can easily remove `null` properties from a nullable "Vals" list.'() {
-        reportInfo """
-            A nullable "Vals" list is able to handle `null` values. So you can remove `null` properties for such a
-            nullable property list.
-        """
-        given: 'A nullable "Vals" instance with a few properties, including `null` properties.'
-            var vars = Vars.ofNullable(String.class, "a", "b", "c", "d", null, null, "g", "h", null, "j", "k", null, "m", null, "o")
-        when: 'We remove an empty (`null`) property with the `remove` method.'
-            vars.remove((String) null)
-        then: 'The `null` property is removed from the property list.'
-            vars == Vars.ofNullable(String.class, "a", "b", "c", "d", null, "g", "h", null, "j", "k", null, "m", null, "o")
-        when: 'We remove an empty (`null`) property with the `remove` method.'
-            vars.remove(Var.of(null))
-        then: 'The `null` property is removed from the property list.'
-            vars == Vars.ofNullable(String.class, "a", "b", "c", "d", "g", "h", null, "j", "k", null, "m", null, "o")
-        when: 'We remove an empty (`null`) property with the `removeAt` method.'
-            vars.removeAt(9)
-        then: 'The `null` property is removed from the property list.'
-            vars == Vars.ofNullable(String.class, "a", "b", "c", "d", "g", "h", null, "j", "k", "m", null, "o")
-        when: 'We remove a list of properties including a `null` property with the `removeAll` method.'
-            vars.removeAll((String) null, "c", "d", "j")
-        then: 'The `null` property is removed from the property list.'
-            vars == Vars.ofNullable(String.class, "a", "b", "g", "h", "k", "m", "o")
-=======
     def 'Properties created by adding values to a property list can be set to `null` if the list allows null properties.'()
     {
         given : 'A nullable "Vars" instance having a few properties.'
@@ -938,7 +872,6 @@
             vars == Vars.of("a", "b", "x", "d", "y")
         and : 'The added property should also be not nullable.'
             !vars.at(4).allowsNull()
->>>>>>> a9bd040d
     }
 
 }